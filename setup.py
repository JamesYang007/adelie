from glob import glob
<<<<<<< HEAD
from setuptools import setup, find_packages
=======
from setuptools import setup, find_namespace_packages
from distutils.dir_util import copy_tree
>>>>>>> 379c4fff
from pybind11.setup_helpers import Pybind11Extension 
from pybind11.setup_helpers import ParallelCompile
import os
import platform
import subprocess
import sysconfig


# Partial import of adelie
import builtins
builtins.__ADELIE_SETUP__ = True
from adelie import __version__


def run_cmd(cmd):
    try:
        output = subprocess.check_output(
            cmd.split(" "), stderr=subprocess.STDOUT
        ).decode()
    except subprocess.CalledProcessError as e:
        output = e.output.decode()
        raise RuntimeError(output)
    return output.rstrip()


# Optional multithreaded build
ParallelCompile("NPY_NUM_BUILD_JOBS").install()

<<<<<<< HEAD
extra_compile_args = sysconfig.get_config_var('CFLAGS').split()
extra_compile_args += [
    "-g0",
    "-Wall", 
    "-Wextra", 
    "-DNDEBUG", 
    "-O3",
]
=======
__version__ = open("VERSION", "r").read().strip()

if os.name == "posix":
    extra_compile_args = [
        "-g0",
        "-Wall", 
        "-Wextra", 
        "-Werror",
        "-DNDEBUG", 
        "-O3",
    ]
else:
    extra_compile_args = [
        "/Wall",
        "/O2",
    ]
>>>>>>> 379c4fff
include_dirs = [
    os.path.join("adelie", "src"),
    os.path.join("adelie", "src", "include"),
]
libraries = []
library_dirs = []
runtime_library_dirs = []

# check if conda environment activated
if "CONDA_PREFIX" in os.environ:
    conda_prefix = os.environ["CONDA_PREFIX"]
# check if micromamba environment activated (CI)
elif "MAMBA_ROOT_PREFIX" in os.environ:
    conda_prefix = os.path.join(os.environ["MAMBA_ROOT_PREFIX"], "envs", "adelie")
else:
    conda_prefix = None

system_name = platform.system()

# add include and include/eigen3
if not (conda_prefix is None):
    if system_name in ["Darwin", "Linux"]:
        conda_include_path = os.path.join(conda_prefix, "include")
    else:
        conda_include_path = os.path.join(conda_prefix, "Library", "include")
    eigen_include_path = os.path.join(conda_include_path, "eigen3")
    include_dirs += [
        conda_include_path,
        eigen_include_path,
    ]

if system_name == "Darwin":
    # if user provides OpenMP install prefix (containing include/ and lib/)
    if "OPENMP_PREFIX" in os.environ and os.environ["OPENMP_PREFIX"] != "":
        omp_prefix = os.environ["OPENMP_PREFIX"]

    # else if conda environment is activated
    elif not (conda_prefix is None):
        omp_prefix = conda_prefix
    
    # otherwise check brew installation
    else:
        # check if OpenMP is installed
        no_omp_msg = (
            "OpenMP is not detected. "
            "MacOS users should either provide the OpenMP path via the environment variable OPENMP_PREFIX, "
            "create a conda environment containing llvm-openmp, "
            "or install Homebrew and run 'brew install libomp'. "
        )
        try:
            libomp_info = run_cmd("brew info libomp")
        except:
            raise RuntimeError(no_omp_msg)
        if "Not installed" in libomp_info:
            raise RuntimeError(no_omp_msg)

        # grab include and lib directory
        omp_prefix = run_cmd("brew --prefix libomp")

    omp_include = os.path.join(omp_prefix, "include")
    omp_lib = os.path.join(omp_prefix, "lib")

    # augment arguments
    include_dirs += [omp_include]
    extra_compile_args += [
        "-Xpreprocessor",
        "-fopenmp",
    ]
    runtime_library_dirs += [omp_lib]
    library_dirs += [omp_lib]
    libraries += ['omp']
    
elif system_name == "Linux":
    extra_compile_args += [
        "-fopenmp", 
        "-march=native",
    ]
    libraries += ['gomp']

else:
    extra_compile_args += [
        "/openmp",
    ]

ext_modules = [
    Pybind11Extension(
        "adelie.adelie_core",
        sorted(glob("adelie/src/*.cpp")),  # Sort source files for reproducibility
        include_dirs=include_dirs,
        extra_compile_args=extra_compile_args,
        runtime_library_dirs=runtime_library_dirs,
        libraries=libraries,
        library_dirs=library_dirs,
        cxx_std=17,
    ),
]

setup(
    name='adelie', 
    version=__version__,
    description='A fast, flexible package for group elastic net.',
    long_description='',
    author='James Yang',
    author_email='jamesyang916@gmail.com',
    maintainer='James Yang',
    maintainer_email='jamesyang916@gmail.com',
    packages=find_namespace_packages(include=["adelie.*"]),
    package_data={
        "adelie": [
            "adelie_core.cpython*",
        ],
    },
    ext_modules=ext_modules,
    zip_safe=False,
)<|MERGE_RESOLUTION|>--- conflicted
+++ resolved
@@ -1,10 +1,5 @@
 from glob import glob
-<<<<<<< HEAD
-from setuptools import setup, find_packages
-=======
 from setuptools import setup, find_namespace_packages
-from distutils.dir_util import copy_tree
->>>>>>> 379c4fff
 from pybind11.setup_helpers import Pybind11Extension 
 from pybind11.setup_helpers import ParallelCompile
 import os
@@ -33,18 +28,6 @@
 # Optional multithreaded build
 ParallelCompile("NPY_NUM_BUILD_JOBS").install()
 
-<<<<<<< HEAD
-extra_compile_args = sysconfig.get_config_var('CFLAGS').split()
-extra_compile_args += [
-    "-g0",
-    "-Wall", 
-    "-Wextra", 
-    "-DNDEBUG", 
-    "-O3",
-]
-=======
-__version__ = open("VERSION", "r").read().strip()
-
 if os.name == "posix":
     extra_compile_args = [
         "-g0",
@@ -59,7 +42,6 @@
         "/Wall",
         "/O2",
     ]
->>>>>>> 379c4fff
 include_dirs = [
     os.path.join("adelie", "src"),
     os.path.join("adelie", "src", "include"),
