from glob import glob
from setuptools import setup, find_namespace_packages
from distutils.dir_util import copy_tree
from pybind11.setup_helpers import Pybind11Extension 
from pybind11.setup_helpers import ParallelCompile
import os
import pathlib
import platform
import shutil
import subprocess
import sysconfig


def run_cmd(cmd):
    try:
        output = subprocess.check_output(
            cmd.split(" "), stderr=subprocess.STDOUT
        ).decode()
    except subprocess.CalledProcessError as e:
        output = e.output.decode()
        raise RuntimeError(output)
    return output.rstrip()


# Optional multithreaded build
ParallelCompile("NPY_NUM_BUILD_JOBS").install()

__version__ = open("VERSION", "r").read().strip()

<<<<<<< HEAD
if os.name == "posix":
    extra_compile_args = [
        "-g0",
        "-Wall", 
        "-Wextra", 
        "-DNDEBUG", 
        "-O3",
    ]
else:
    extra_compile_args = [
        "/O3",
    ]
=======
extra_compile_args = sysconfig.get_config_var('CFLAGS').split()
extra_compile_args += [
    "-g0",
    "-Wall", 
    "-Wextra", 
    "-Werror",
    "-DNDEBUG", 
    "-O3",
]
>>>>>>> 24a771e7
include_dirs = [
    "adelie/src",
    "adelie/src/include",
]
libraries = []
library_dirs = []
runtime_library_dirs = []

# check if conda environment activated
if "CONDA_PREFIX" in os.environ:
    conda_prefix = os.environ["CONDA_PREFIX"]
# check if micromamba environment activated (CI)
elif "MAMBA_ROOT_PREFIX" in os.environ:
    conda_prefix = os.path.join(os.environ["MAMBA_ROOT_PREFIX"], "envs/adelie")
else:
    conda_prefix = None

# add include and include/eigen3
if not (conda_prefix is None):
    conda_include_path = os.path.join(conda_prefix, "include")
    eigen_include_path = os.path.join(conda_include_path, "eigen3")
    include_dirs += [
        conda_include_path,
        eigen_include_path,
    ]

system_name = platform.system()
if system_name == "Darwin":
    # if user provides OpenMP install prefix (containing include/ and lib/)
    if "OPENMP_PREFIX" in os.environ and os.environ["OPENMP_PREFIX"] != "":
        omp_prefix = os.environ["OPENMP_PREFIX"]

    # else if conda environment is activated
    elif not (conda_prefix is None):
        omp_prefix = conda_prefix
    
    # otherwise check brew installation
    else:
        # check if OpenMP is installed
        no_omp_msg = (
            "OpenMP is not detected. "
            "MacOS users should either provide the OpenMP path via the environment variable OPENMP_PREFIX, "
            "create a conda environment containing llvm-openmp, "
            "or install Homebrew and run 'brew install libomp'. "
        )
        try:
            libomp_info = run_cmd("brew info libomp")
        except:
            raise RuntimeError(no_omp_msg)
        if "Not installed" in libomp_info:
            raise RuntimeError(no_omp_msg)

        # grab include and lib directory
        omp_prefix = run_cmd("brew --prefix libomp")

    omp_include = os.path.join(omp_prefix, "include")
    omp_lib = os.path.join(omp_prefix, "lib")

    # augment arguments
    include_dirs += [omp_include]
    extra_compile_args += [
        "-Xpreprocessor",
        "-fopenmp",
    ]
    runtime_library_dirs += [omp_lib]
    library_dirs += [omp_lib]
    libraries += ['omp']
    
elif system_name == "Linux":
    extra_compile_args += [
        "-fopenmp", 
        "-march=native",
    ]
    libraries += ['gomp']

else:
    extra_compile_args += [
        "/openmp",
    ]

ext_modules = [
    Pybind11Extension(
        "adelie.adelie_core",
        sorted(glob("adelie/src/*.cpp")),  # Sort source files for reproducibility
        include_dirs=include_dirs,
        extra_compile_args=extra_compile_args,
        runtime_library_dirs=runtime_library_dirs,
        libraries=libraries,
        library_dirs=library_dirs,
        cxx_std=17,
    ),
]

setup(
    name='adelie', 
    version=__version__,
    description='A fast, flexible package for group elastic net.',
    long_description='',
    author='James Yang',
    author_email='jamesyang916@gmail.com',
    maintainer='James Yang',
    maintainer_email='jamesyang916@gmail.com',
    packages=find_namespace_packages(include=["adelie.*"]),
    package_data={
        "adelie": [
            "adelie_core.cpython*",
        ],
    },
    ext_modules=ext_modules,
    zip_safe=False,
)<|MERGE_RESOLUTION|>--- conflicted
+++ resolved
@@ -27,12 +27,12 @@
 
 __version__ = open("VERSION", "r").read().strip()
 
-<<<<<<< HEAD
 if os.name == "posix":
     extra_compile_args = [
         "-g0",
         "-Wall", 
         "-Wextra", 
+        "-Werror",
         "-DNDEBUG", 
         "-O3",
     ]
@@ -40,17 +40,6 @@
     extra_compile_args = [
         "/O3",
     ]
-=======
-extra_compile_args = sysconfig.get_config_var('CFLAGS').split()
-extra_compile_args += [
-    "-g0",
-    "-Wall", 
-    "-Wextra", 
-    "-Werror",
-    "-DNDEBUG", 
-    "-O3",
-]
->>>>>>> 24a771e7
 include_dirs = [
     "adelie/src",
     "adelie/src/include",
