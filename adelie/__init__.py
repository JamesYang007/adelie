# Only happy guins may read this code.
# Examples of happy guins are:
#   - Anav Guin (a.k.a. Kumar)
#   - Leda Guin
#   - Ginnie Guin

<<<<<<< HEAD
__version__ = "1.1.34"

try:
    # See setup.py where it is injected into __builtins__.
    # mypy error: Cannot determine type of `__ADELIE_SETUP__`
    __ADELIE_SETUP__ # type: ignore
except NameError:
    __ADELIE_SETUP__ = False

if __ADELIE_SETUP__:
    # Partial import of the package for build process
    import sys
    sys.stderr.write("Partial import of adelie during the build process.\n")

else:
    # Set environment flags before loading adelie_core
    import os

    # ---------------------------------------------------------------
    # OMP Flags
    # ---------------------------------------------------------------
    # Set thread block time (polling) to be sufficiently large.
    # It is very costly when OMP puts threads to sleep.
    os.environ.setdefault("KMP_BLOCKTIME", "1") # in ms
    os.environ.setdefault("GOMP_SPINCOUNT", "1000000")

    # Allow duplicate libs by default.
    # See https://github.com/scikit-learn/scikit-learn/blob/09781c540077a7f1f4f2392c9287e08e479c4f29/sklearn/__init__.py#L53
    os.environ.setdefault("KMP_DUPLICATE_LIB_OK", "True")

    # Bind each thread to a single core to localize memory.
    os.environ.setdefault("OMP_PROC_BIND", "TRUE")

    from . import adelie_core
    from . import bcd
    from . import configs
    from . import cv
    from . import data
    from . import diagnostic
    from . import glm
    from . import io
    from . import logger
    from . import matrix
    from . import optimization
    from . import solver
    from . import state
    from .cv import (
        cv_grpnet,
    )
    from .solver import (
        gaussian_cov, 
        grpnet,
    )
=======
# Set environment flags before loading adelie_core
import os

# ---------------------------------------------------------------
# OMP Flags
# ---------------------------------------------------------------
# Set thread block time (polling) to be sufficiently large.
# It is very costly when OMP puts threads to sleep.
os.environ.setdefault("KMP_BLOCKTIME", "1") # in ms
os.environ.setdefault("GOMP_SPINCOUNT", "1000000")

# Allow duplicate libs by default.
# See https://github.com/scikit-learn/scikit-learn/blob/09781c540077a7f1f4f2392c9287e08e479c4f29/sklearn/__init__.py#L53
os.environ.setdefault("KMP_DUPLICATE_LIB_OK", "True")

# Bind each thread to a single core to localize memory.
os.environ.setdefault("OMP_PROC_BIND", "TRUE")

from . import adelie_core
from . import bcd
from . import configs
from . import constraint
from . import cv
from . import data
from . import diagnostic
from . import glm
from . import io
from . import logger
from . import matrix
from . import optimization
from . import solver
from . import state
from .cv import (
    cv_grpnet,
)
from .solver import (
    gaussian_cov, 
    grpnet,
)
>>>>>>> 7fce0e57
<|MERGE_RESOLUTION|>--- conflicted
+++ resolved
@@ -4,7 +4,6 @@
 #   - Leda Guin
 #   - Ginnie Guin
 
-<<<<<<< HEAD
 __version__ = "1.1.34"
 
 try:
@@ -41,6 +40,7 @@
     from . import adelie_core
     from . import bcd
     from . import configs
+    from . import constraint
     from . import cv
     from . import data
     from . import diagnostic
@@ -57,45 +57,4 @@
     from .solver import (
         gaussian_cov, 
         grpnet,
-    )
-=======
-# Set environment flags before loading adelie_core
-import os
-
-# ---------------------------------------------------------------
-# OMP Flags
-# ---------------------------------------------------------------
-# Set thread block time (polling) to be sufficiently large.
-# It is very costly when OMP puts threads to sleep.
-os.environ.setdefault("KMP_BLOCKTIME", "1") # in ms
-os.environ.setdefault("GOMP_SPINCOUNT", "1000000")
-
-# Allow duplicate libs by default.
-# See https://github.com/scikit-learn/scikit-learn/blob/09781c540077a7f1f4f2392c9287e08e479c4f29/sklearn/__init__.py#L53
-os.environ.setdefault("KMP_DUPLICATE_LIB_OK", "True")
-
-# Bind each thread to a single core to localize memory.
-os.environ.setdefault("OMP_PROC_BIND", "TRUE")
-
-from . import adelie_core
-from . import bcd
-from . import configs
-from . import constraint
-from . import cv
-from . import data
-from . import diagnostic
-from . import glm
-from . import io
-from . import logger
-from . import matrix
-from . import optimization
-from . import solver
-from . import state
-from .cv import (
-    cv_grpnet,
-)
-from .solver import (
-    gaussian_cov, 
-    grpnet,
-)
->>>>>>> 7fce0e57
+    )