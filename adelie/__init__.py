<<<<<<< HEAD
__version__ = "1.1.52.dev"
=======
__version__ = "1.1.52"
>>>>>>> 6504f4ad

# Set environment flags before loading adelie_core
import os

# ---------------------------------------------------------------
# OMP Flags
# ---------------------------------------------------------------
# Set thread block time (polling) to be sufficiently large.
# It is very costly when OMP puts threads to sleep.
os.environ.setdefault("KMP_BLOCKTIME", "1") # in ms
os.environ.setdefault("GOMP_SPINCOUNT", "1000000")

# Allow duplicate libs by default.
# See https://github.com/scikit-learn/scikit-learn/blob/09781c540077a7f1f4f2392c9287e08e479c4f29/sklearn/__init__.py#L53
os.environ.setdefault("KMP_DUPLICATE_LIB_OK", "True")

# Bind each thread to a single core to localize memory.
os.environ.setdefault("OMP_PROC_BIND", "TRUE")

from . import adelie_core
from . import bcd
from . import configs
from . import constraint
from . import cv
from . import data
from . import diagnostic
from . import glm
from . import io
from . import logger
from . import matrix
from . import optimization
from . import sklearn
from . import solver
from . import state
from .cv import (
    cv_grpnet,
)
from .sklearn import (
    CSSModelSelection,
    GroupElasticNet,
)
from .solver import (
    bvls,
    css_cov,
    gaussian_cov,
    grpnet,
    pinball,
)<|MERGE_RESOLUTION|>--- conflicted
+++ resolved
@@ -1,8 +1,4 @@
-<<<<<<< HEAD
-__version__ = "1.1.52.dev"
-=======
 __version__ = "1.1.52"
->>>>>>> 6504f4ad
 
 # Set environment flags before loading adelie_core
 import os
